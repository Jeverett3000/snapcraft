# -*- Mode:Python; indent-tabs-mode:nil; tab-width:4 -*-
#
# Copyright (C) 2015 Canonical Ltd
#
# This program is free software: you can redistribute it and/or modify
# it under the terms of the GNU General Public License version 3 as
# published by the Free Software Foundation.
#
# This program is distributed in the hope that it will be useful,
# but WITHOUT ANY WARRANTY; without even the implied warranty of
# MERCHANTABILITY or FITNESS FOR A PARTICULAR PURPOSE.  See the
# GNU General Public License for more details.
#
# You should have received a copy of the GNU General Public License
# along with this program.  If not, see <http://www.gnu.org/licenses/>.

import glob
import importlib
import logging
import os
import sys

import yaml

import snapcraft
from snapcraft import common
from snapcraft import repo


logger = logging.getLogger(__name__)


def is_local_plugin(name):
    return name.startswith("x-")


def plugindir(name):
    if is_local_plugin(name):
        return os.path.abspath(os.path.join('parts', 'plugins'))
    else:
        return common.get_plugindir()


class PluginError(Exception):
    pass


class PluginHandler:

    def __init__(self, name, part_name, properties, load_code=True, load_config=True):
        self.valid = False
        self.code = None
        self.config = {}
        self.part_names = []
        self.deps = []
        self.plugin_name = name

        parts_dir = os.path.join(os.getcwd(), 'parts')
        self.sourcedir = os.path.join(parts_dir, part_name, 'src')
        self.builddir = os.path.join(parts_dir, part_name, 'build')
        self.ubuntudir = os.path.join(parts_dir, part_name, 'ubuntu')
        self.installdir = os.path.join(parts_dir, part_name, 'install')
        self.stagedir = os.path.join(os.getcwd(), 'stage')
        self.snapdir = os.path.join(os.getcwd(), 'snap')
        self.statefile = os.path.join(parts_dir, part_name, 'state')

        try:
            if load_config:
                self._load_config(name)
            if load_code:
                self._load_code(name, part_name, properties)
            # only set to valid if it loads without PluginError
            self.part_names.append(part_name)
            self.valid = True
        except PluginError as e:
            logger.error(str(e))
            return

    def _load_config(self, name):
        configPath = os.path.join(plugindir(name), name + ".yaml")
        if not os.path.exists(configPath):
            raise PluginError('Unknown plugin: {}'.format(name))
        with open(configPath, 'r') as fp:
            self.config = yaml.load(fp) or {}

    def _make_options(self, name, properties):
        class Options():
            pass
        options = Options()

        for opt in self.config.get('options', []):
            attrname = opt.replace('-', '_')
            opt_parameters = self.config['options'][opt] or {}
            if opt in properties:
                setattr(options, attrname, properties[opt])
            else:
                if opt_parameters.get('required', False):
                    raise PluginError('Required field {} missing on part {}'.format(opt, name))
                setattr(options, attrname, None)

        return options

    def _load_code(self, name, part_name, properties):
        options = self._make_options(name, properties)
        moduleName = self.config.get('module', name)

        # Load code from local plugin dir if it is there
        if is_local_plugin(name):
            sys.path = [plugindir(name)] + sys.path
        else:
            moduleName = 'snapcraft.plugins.' + moduleName

        module = importlib.import_module(moduleName)
        if is_local_plugin(name):
            sys.path.pop(0)

        for propName in dir(module):
            prop = getattr(module, propName)
            if issubclass(prop, snapcraft.BasePlugin):
                self.code = prop(part_name, options)
                break

    def __str__(self):
        return self.part_names[0]

    def __repr__(self):
        return self.part_names[0]

    def makedirs(self):
        dirs = [
            self.sourcedir, self.builddir, self.installdir, self.stagedir,
            self.snapdir, self.ubuntudir
        ]
        for d in dirs:
            os.makedirs(d, exist_ok=True)

    def is_valid(self):
        return self.valid

    def names(self):
        return self.part_names

    def notify_stage(self, stage, hint=''):
        logger.info(stage + " " + self.part_names[0] + hint)

    def is_dirty(self, stage):
        try:
            with open(self.statefile, 'r') as f:
                lastStep = f.read()
                return common.COMMAND_ORDER.index(stage) > common.COMMAND_ORDER.index(lastStep)
        except Exception:
            return True

    def should_stage_run(self, stage, force):
        if not force and not self.is_dirty(stage):
            self.notify_stage('Skipping ' + stage, ' (already ran)')
            return False
        return True

    def mark_done(self, stage):
        with open(self.statefile, 'w+') as f:
            f.write(stage)

    def pull(self, force=False):
        if not self.should_stage_run('pull', force):
            return True
        self.makedirs()

<<<<<<< HEAD
        if self.code and hasattr(self.code, 'stage_packages_pull'):
=======
        run_setup_stage_packages = self.code and hasattr(self.code, 'setup_stage_packages')
        run_pull = self.code and hasattr(self.code, 'pull')

        if run_setup_stage_packages or run_pull:
            self.notify_stage("Pulling")

        if run_setup_stage_packages:
>>>>>>> b6052882
            try:
                self.code.setup_stage_packages()
            except repo.PackageNotFoundError as e:
                logger.error(e.message)
                return False

<<<<<<< HEAD
        if self.code and hasattr(self.code, 'pull'):
            self.notify_stage("Pulling")
=======
        if run_pull:
>>>>>>> b6052882
            if not getattr(self.code, 'pull')():
                return False

        self.mark_done('pull')
        return True

    def build(self, force=False):
        if not self.should_stage_run('build', force):
            return True
        self.makedirs()
        if self.code and hasattr(self.code, 'build'):
            self.notify_stage("Building")
            if not getattr(self.code, 'build')():
                return False

        self.mark_done('build')
        return True

    def stage(self, force=False):
        if not self.should_stage_run('stage', force):
            return True
        self.makedirs()
        if not self.code:
            return True

        self.notify_stage("Staging")
        common.run(['cp', '-arT', self.installdir, self.stagedir])
        self.mark_done('stage')
        return True

    def snap(self, force=False):
        if not self.should_stage_run('snap', force):
            return True
        self.makedirs()

        if self.code and hasattr(self.code, 'snap_files'):
            self.notify_stage("Snapping")

            includes, excludes = getattr(self.code, 'snap_files')()
            snapDirs, snap_files = self.collect_snap_files(includes, excludes)

            if snapDirs:
                common.run(['mkdir', '-p'] + list(snapDirs), cwd=self.stagedir)
            if snap_files:
                common.run(['cp', '-a', '--parent'] + list(snap_files) + [self.snapdir], cwd=self.stagedir)

            self.mark_done('snap')
        return True

    def collect_snap_files(self, includes, excludes):
        # validate
        _validate_relative_paths(includes + excludes)

        source_files = _generate_source_set(self.installdir)
        include_files = _generate_include_set(self.stagedir, includes)
        exclude_files, exclude_dirs = _generate_exclude_set(self.stagedir, excludes)

        # And chop files, including whole trees if any dirs are mentioned
        snap_files = (include_files & source_files) - exclude_files
        for exclude_dir in exclude_dirs:
            snap_files = set([x for x in snap_files if not x.startswith(exclude_dir + '/')])

        # Separate dirs from files
        snap_dirs = set([x for x in snap_files if os.path.isdir(os.path.join(self.stagedir, x)) and not os.path.islink(os.path.join(self.stagedir, x))])
        snap_files = snap_files - snap_dirs

        return snap_dirs, snap_files

    def env(self, root):
        if self.code and hasattr(self.code, 'env'):
            return getattr(self.code, 'env')(root)
        return []


def load_plugin(part_name, plugin_name, properties={}, load_code=True):
    part = PluginHandler(plugin_name, part_name, properties, load_code=load_code)
    if not part.is_valid():
        logger.error('Could not load part %s', plugin_name)
        sys.exit(1)
    return part


def _generate_source_set(installdir):
    source_files = set()
    for root, dirs, files in os.walk(installdir):
        source_files |= set([os.path.join(root, d) for d in dirs])
        source_files |= set([os.path.join(root, f) for f in files])
    source_files = set([os.path.relpath(x, installdir) for x in source_files])

    return source_files


def _generate_include_set(stagedir, includes):
    include_files = set()
    for include in includes:
        matches = glob.glob(os.path.join(stagedir, include))
        include_files |= set(matches)

    include_dirs = [x for x in include_files if os.path.isdir(x)]
    include_files = set([os.path.relpath(x, stagedir) for x in include_files])

    # Expand includeFiles, so that an exclude like '*/*.so' will still match
    # files from an include like 'lib'
    for include_dir in include_dirs:
        for root, dirs, files in os.walk(include_dir):
            include_files |= set([os.path.relpath(os.path.join(root, d), stagedir) for d in dirs])
            include_files |= set([os.path.relpath(os.path.join(root, f), stagedir) for f in files])

    return include_files


def _generate_exclude_set(stagedir, excludes):
    exclude_files = set()

    for exclude in excludes:
        matches = glob.glob(os.path.join(stagedir, exclude))
        exclude_files |= set(matches)

    exclude_dirs = [os.path.relpath(x, stagedir) for x in exclude_files if os.path.isdir(x)]
    exclude_files = set([os.path.relpath(x, stagedir) for x in exclude_files])

    return exclude_files, exclude_dirs


def _validate_relative_paths(files):
    for d in files:
        if os.path.isabs(d):
            raise PluginError("path '{}' must be relative".format(d))<|MERGE_RESOLUTION|>--- conflicted
+++ resolved
@@ -166,9 +166,6 @@
             return True
         self.makedirs()
 
-<<<<<<< HEAD
-        if self.code and hasattr(self.code, 'stage_packages_pull'):
-=======
         run_setup_stage_packages = self.code and hasattr(self.code, 'setup_stage_packages')
         run_pull = self.code and hasattr(self.code, 'pull')
 
@@ -176,19 +173,13 @@
             self.notify_stage("Pulling")
 
         if run_setup_stage_packages:
->>>>>>> b6052882
             try:
                 self.code.setup_stage_packages()
             except repo.PackageNotFoundError as e:
                 logger.error(e.message)
                 return False
 
-<<<<<<< HEAD
-        if self.code and hasattr(self.code, 'pull'):
-            self.notify_stage("Pulling")
-=======
         if run_pull:
->>>>>>> b6052882
             if not getattr(self.code, 'pull')():
                 return False
 
